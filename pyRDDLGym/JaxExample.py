--- conflicted
+++ resolved
@@ -29,23 +29,15 @@
             elapsed = time.time() - starttime
         
         if i % step == 0:
-<<<<<<< HEAD
             params = np.hstack(callback['model_params'].values())
             hparams = np.hstack(callback['hyperparams'].values())
             print('[{:.4f} s] step={} train_return={:.6f} test_return={:.6f} hyperparams={} model_params={}'.format(
-=======
-            print('[{:.4f} s] step={} train_return={:.6f} test_return={:.6f} best_return={:.6f}'.format(
->>>>>>> 3e1bcb3f
                 elapsed,
                 str(callback['iteration']).rjust(4),
                 callback['train_return'],
                 callback['test_return'],
-<<<<<<< HEAD
                 hparams, params))
-=======
-                callback['best_return']))
->>>>>>> 3e1bcb3f
-        
+
         if elapsed >= budget:
             print('ran out of time!')
             break
